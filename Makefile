--- conflicted
+++ resolved
@@ -13,25 +13,14 @@
 SCOPE_UI_BUILD_IMAGE=$(DOCKERHUB_USER)/scope-ui-build
 
 all: $(SCOPE_EXPORT)
-<<<<<<< HEAD
 
-$(SCOPE_EXPORT):  $(APP_EXE) $(PROBE_EXE) docker/*
-	cp $(APP_EXE) $(PROBE_EXE) docker/
-	$(SUDO) docker build -t $(SCOPE_IMAGE) docker/
-	$(SUDO) docker save $(SCOPE_IMAGE):latest | $(SUDO) $(DOCKER_SQUASH) -t $(SCOPE_IMAGE) | tee $@ | $(SUDO) docker load
-
-$(APP_EXE): app/*.go app/static.go report/*.go xfer/*.go
-
-=======
-
-$(SCOPE_EXPORT):  $(APP_EXE) $(PROBE_EXE) docker/*
+$(SCOPE_EXPORT): $(APP_EXE) $(PROBE_EXE) docker/*
 	cp $(APP_EXE) $(PROBE_EXE) docker/
 	$(SUDO) docker build -t $(SCOPE_IMAGE) docker/
 	$(SUDO) docker save $(SCOPE_IMAGE):latest | $(SUDO) $(DOCKER_SQUASH) -t $(SCOPE_IMAGE) | tee $@ | $(SUDO) docker load
 
 $(APP_EXE): app/*.go report/*.go xfer/*.go
 
->>>>>>> a045fb6c
 $(PROBE_EXE): probe/*.go report/*.go xfer/*.go
 
 $(APP_EXE) $(PROBE_EXE):
