# borrowed from https://cloud.weave.works/k8s/scope.yaml?k8s-version=1.9.3
# with little modificatios to reduce permissions
apiVersion: rbac.authorization.k8s.io/v1
kind: ClusterRole
metadata:
  labels:
    name: weave-scope
  name: weave-scope
  namespace: weave
rules:
- apiGroups:
  - ""
  resources:
  - pods
  - replicationcontrollers
  - services
  - nodes
  - persistentvolumes
  - persistentvolumeclaims
  verbs:
  - list
  - watch
- apiGroups:
  - apps
  resources:
  - statefulsets
  verbs:
  - list
  - watch
- apiGroups:
  - batch
  resources:
  - cronjobs
  - jobs
  verbs:
  - list
  - watch
- apiGroups:
  - extensions
  resources:
  - daemonsets
  - deployments
  - replicasets
  verbs:
  - list
  - watch
- apiGroups:
  - storage.k8s.io
  resources:
  - storageclasses
  verbs:
  - list
  - watch
<<<<<<< HEAD
- apiGroups:
  - volumesnapshot.external-storage.k8s.io
  resources:
  - volumesnapshots
  - volumesnapshotdatas
  verbs:
  - list
  - watch
=======
- apigroups:
  - extensions
  resourcenames:
  - weave-scope
  resources:
  - podsecuritypolicies
  verbs:
  - use
>>>>>>> 2a5f871d
<|MERGE_RESOLUTION|>--- conflicted
+++ resolved
@@ -51,16 +51,6 @@
   verbs:
   - list
   - watch
-<<<<<<< HEAD
-- apiGroups:
-  - volumesnapshot.external-storage.k8s.io
-  resources:
-  - volumesnapshots
-  - volumesnapshotdatas
-  verbs:
-  - list
-  - watch
-=======
 - apigroups:
   - extensions
   resourcenames:
@@ -69,4 +59,11 @@
   - podsecuritypolicies
   verbs:
   - use
->>>>>>> 2a5f871d
+- apiGroups:
+  - volumesnapshot.external-storage.k8s.io
+  resources:
+  - volumesnapshots
+  - volumesnapshotdatas
+  verbs:
+  - list
+  - watch